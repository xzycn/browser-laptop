--- conflicted
+++ resolved
@@ -910,11 +910,7 @@
   }
 }
 
-<<<<<<< HEAD
-function mainTemplateInit (nodeProps, frame, tab) {
-=======
 function addLinkMenu (link, frame) {
->>>>>>> 187fa9a9
   const template = []
   if (!frame.get('isPrivate')) {
     template.push(openInNewTabMenuItem(link, frame.get('isPrivate'), frame.get('partitionNumber'), frame.get('key')))
@@ -938,7 +934,7 @@
   return template
 }
 
-function mainTemplateInit (nodeProps, frame) {
+function mainTemplateInit (nodeProps, frame, tab) {
   let template = []
 
   const isLink = nodeProps.linkURL && nodeProps.linkURL !== ''
